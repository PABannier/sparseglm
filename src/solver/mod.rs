extern crate ndarray;
extern crate num;

use ndarray::linalg::general_mat_mul;
use ndarray::{s, Array1, Array2, ArrayView1, ArrayView2};
use num::Float;
use std::fmt::Debug;

use crate::datafits::Datafit;
use crate::helpers::helpers::solve_lin_sys;
use crate::penalties::Penalty;
use crate::sparse::CSRArray;

#[cfg(test)]
mod tests;

pub fn soft_thresholding<T: Float>(x: T, threshold: T) -> T {
    if x > threshold {
        x - threshold
    } else if x < -threshold {
        x + threshold
    } else {
        T::zero()
    }
}

pub fn construct_grad<T: 'static + Float, D: Datafit<T>>(
    X: ArrayView2<T>,
    y: ArrayView1<T>,
    w: ArrayView1<T>,
    Xw: ArrayView1<T>,
    ws: &[usize],
    datafit: &D,
) -> Array1<T> {
    let ws_size = ws.len();
    let mut grad = Array1::<T>::zeros(ws_size);
    for (idx, &j) in ws.iter().enumerate() {
        grad[idx] = datafit.gradient_scalar(X.view(), y.view(), w.view(), Xw.view(), j);
    }
    grad
}

<<<<<<< HEAD
#[rustfmt::skip]
pub fn construct_grad_sparse<T: 'static + Float, D: Datafit<T>>(
    X: &CSRArray<T>, y: ArrayView1<T>, _w: ArrayView1<T>, Xw: ArrayView1<T>,
    ws: &[usize], datafit: &D) -> Array1<T> {
    let ws_size = ws.len();
    let mut grad = Array1::<T>::zeros(ws_size);
    for (idx, &j) in ws.iter().enumerate() {
        grad[idx] = datafit.gradient_scalar_sparse(&X, y.view(), Xw.view(), j);
    }
    grad
}

#[rustfmt::skip]
=======
>>>>>>> 8e904561
pub fn kkt_violation<T: 'static + Float, D: Datafit<T>, P: Penalty<T>>(
    X: ArrayView2<T>,
    y: ArrayView1<T>,
    w: ArrayView1<T>,
    Xw: ArrayView1<T>,
    ws: &[usize],
    datafit: &D,
    penalty: &P,
) -> (Vec<T>, T) {
    let grad_ws = construct_grad(X.view(), y.view(), w.view(), Xw.view(), &ws, datafit);
    let (kkt_ws, kkt_ws_max) = penalty.subdiff_distance(w.view(), grad_ws.view(), &ws);
    (kkt_ws, kkt_ws_max)
}

<<<<<<< HEAD
#[rustfmt::skip]
pub fn kkt_violation_sparse<T: 'static + Float, D: Datafit<T>, P: Penalty<T>>(
    X: &CSRArray<T>, y: ArrayView1<T>, w: ArrayView1<T>, Xw: ArrayView1<T>,
    ws: &[usize], datafit: &D, penalty: &P) -> (Vec<T>, T) {
    let grad_ws = construct_grad_sparse(&X, y.view(), w.view(), Xw.view(), &ws,
                                        datafit);
    let (kkt_ws, kkt_ws_max) = penalty.subdiff_distance(
        w.view(), grad_ws.view(), &ws);
    (kkt_ws, kkt_ws_max)
}

#[rustfmt::skip]
=======
>>>>>>> 8e904561
pub fn construct_ws_from_kkt<T: 'static + Float>(
    kkt: &mut Vec<T>,
    w: ArrayView1<T>,
    p0: usize,
) -> (Vec<usize>, usize) {
    let n_features = w.len();
    let mut nnz_features: usize = 0;

    for j in 0..n_features {
        if w[j] != T::zero() {
            nnz_features += 1;
            kkt[j] = T::infinity();
        }
    }
    // TODO: Correction for p0 (handling the case p0 > n_features)
    // let p0 = usize::min(p0, usize::max(nnz_features, 1));
    let ws_size = usize::max(p0, usize::min(2 * nnz_features, n_features));

    let mut kkt_with_indices: Vec<(usize, T)> = kkt.iter().copied().enumerate().collect();
    kkt_with_indices.sort_unstable_by(|(_, p), (_, q)| {
        // Swapped order for sorting in descending order.
        q.partial_cmp(p).expect("kkt must not be NaN.")
    });
    let ws: Vec<usize> = kkt_with_indices
        .iter()
        .map(|&(ind, _)| ind)
        .take(ws_size)
        .collect();
    (ws, ws_size)
}

pub fn anderson_accel<T, D, P>(
    y: ArrayView1<T>,
    X: ArrayView2<T>,
    w: &mut Array1<T>,
    Xw: &mut Array1<T>,
    datafit: &D,
    penalty: &P,
    ws: &[usize],
    last_K_w: &mut Array2<T>,
    U: &mut Array2<T>,
    epoch: usize,
    K: usize,
    verbose: bool,
) where
    T: 'static + Float + Debug,
    D: Datafit<T>,
    P: Penalty<T>,
{
    // last_K_w[epoch % (K + 1)] = w[ws]
    for (idx, &j) in ws.iter().enumerate() {
        last_K_w[[epoch % (K + 1), idx]] = w[j];
    }

    if epoch % (K + 1) == K {
        for k in 0..K {
            for j in 0..ws.len() {
                U[[k, j]] = last_K_w[[k + 1, j]] - last_K_w[[k, j]];
            }
        }

        let mut C: Array2<T> = Array2::zeros((K, K));

        general_mat_mul(T::one(), &U, &U.t(), T::one(), &mut C);

        let _res = solve_lin_sys(C.view(), Array1::<T>::ones(K).view());

        match _res {
            Ok(z) => {
                let denom = z.sum();
                let c = z.map(|&x| x / denom);

                let mut w_acc = Array1::<T>::zeros(w.len());

                // Extrapolation
                for (idx, &j) in ws.iter().enumerate() {
                    for k in 0..K {
                        w_acc[j] = w_acc[j] + last_K_w[[k, idx]] * c[k];
                    }
                }

                let mut Xw_acc = Array1::<T>::zeros(X.shape()[0]);
                for i in 0..Xw_acc.len() {
                    for &j in ws {
                        Xw_acc[i] = Xw_acc[i] + X[[i, j]] * w_acc[j];
                    }
                }

                let p_obj = datafit.value(y.view(), w.view(), Xw.view()) + penalty.value(w.view());
                let p_obj_acc = datafit.value(y.view(), w_acc.view(), Xw_acc.view())
                    + penalty.value(w_acc.view());

                if p_obj_acc < p_obj {
                    w.assign(&w_acc);
                    Xw.assign(&Xw_acc);

                    if verbose {
                        println!("[ACCEL] p_obj {:#?} :: p_obj_acc {:#?}", 
                                 p_obj, p_obj_acc);
                    }
                }
            }
            Err(_) => {
                if verbose {
                    println!("----LinAlg error");
                }
            }
        }
    }
}

pub fn cd_epoch<T: 'static + Float, D: Datafit<T>, P: Penalty<T>>(
    X: ArrayView2<T>,
    y: ArrayView1<T>,
    w: &mut Array1<T>,
    Xw: &mut Array1<T>,
    datafit: &D,
    penalty: &P,
    ws: &[usize],
) {
    let n_samples = X.shape()[0];
    let lipschitz = datafit.get_lipschitz();

    for &j in ws {
        if lipschitz[j] == T::zero() {
            continue;
        }
        let Xj: ArrayView1<T> = X.slice(s![.., j]);
        let old_w_j = w[j];
        let grad_j = datafit.gradient_scalar(X.view(), y.view(), w.view(), Xw.view(), j);
        w[j] = penalty.prox_op(old_w_j - grad_j / lipschitz[j], T::one() / lipschitz[j], j);
        if w[j] != old_w_j {
            for i in 0..n_samples {
                Xw[i] = Xw[i] + (w[j] - old_w_j) * Xj[i];
            }
        }
    }
}

<<<<<<< HEAD
#[rustfmt::skip]
pub fn cd_epoch_sparse<T: 'static + Float, D: Datafit<T>, P: Penalty<T>>(
    X: &CSRArray<T>, y: ArrayView1<T>, w: &mut Array1<T>, Xw: &mut Array1<T>,
    datafit: &D, penalty: &P, ws: &[usize]) {
    let lipschitz = datafit.get_lipschitz();

    for &j in ws {
        if lipschitz[j] == T::zero() {
            continue;
        }
        let old_w_j = w[j];
        let grad_j = datafit.gradient_scalar_sparse(&X, y.view(), Xw.view(), j);
        w[j] = penalty.prox_op(old_w_j - grad_j / lipschitz[j],
                               T::one() / lipschitz[j], j);
        let diff = w[j] - old_w_j;
        if diff != T::zero() {
            for i in X.indptr[j]..X.indptr[j+1] {
                Xw[X.indices[i]] = Xw[X.indices[i]] + diff * X.data[i];
            }
        }
    }
}

#[rustfmt::skip]
pub fn solver<T: 'static + Float + Debug, D: Datafit<T>, P: Penalty<T>>(
    X: ArrayView2<T>, y: ArrayView1<T>, datafit: &mut D, penalty: &P,
    max_iter: usize, max_epochs: usize, _p0: usize, tol: T, use_accel: bool,
    K: usize, verbose: bool) -> Array1<T> {
=======
pub fn solver<T: 'static + Float + Debug, D: Datafit<T>, P: Penalty<T>>(
    X: ArrayView2<T>,
    y: ArrayView1<T>,
    datafit: &mut D,
    penalty: &P,
    max_iter: usize,
    max_epochs: usize,
    p0: usize,
    tol: T,
    use_accel: bool,
    K: usize,
    verbose: bool,
) -> Array1<T> {
>>>>>>> 8e904561
    let n_samples = X.shape()[0];
    let n_features = X.shape()[1];
    let all_feats: Vec<usize> = (0..n_features).collect();

    let p0 = if _p0 > n_features { n_features } else { _p0 };

    datafit.initialize(X.view(), y.view());

    let mut w = Array1::<T>::zeros(n_features);
    let mut Xw = Array1::<T>::zeros(n_samples);

    for t in 0..max_iter {
        let (mut kkt, kkt_max) = kkt_violation(
            X.view(),
            y.view(),
            w.view(),
            Xw.view(),
            &all_feats,
            datafit,
            penalty,
        );

        if verbose {
            println!("KKT max violation: {:#?}", kkt_max);
        }
        if kkt_max <= tol {
            break;
        }

        let (ws, ws_size) = construct_ws_from_kkt(&mut kkt, w.view(), p0);

        let mut last_K_w = Array2::<T>::zeros((K + 1, ws_size));
        let mut U = Array2::<T>::zeros((K, ws_size));

        if verbose {
            println!("Iteration {}, {} features in subproblem.", t + 1, ws_size);
        }

        for epoch in 0..max_epochs {
            cd_epoch(X.view(), y.view(), &mut w, &mut Xw, datafit, penalty, &ws);

            // Anderson acceleration
            if use_accel {
                anderson_accel(
                    y.view(),
                    X.view(),
                    &mut w,
                    &mut Xw,
                    datafit,
                    penalty,
                    &ws,
                    &mut last_K_w,
                    &mut U,
                    epoch,
                    K,
                    verbose,
                );
            }

            // KKT violation check
            if epoch > 0 && epoch % 10 == 0 {
<<<<<<< HEAD
                let p_obj = datafit.value(y.view(), w.view(), Xw.view())
                             + penalty.value(w.view());

                #[rustfmt::skip]
=======
                let p_obj = datafit.value(y.view(), w.view(), Xw.view()) + penalty.value(w.view());

>>>>>>> 8e904561
                let (_, kkt_ws_max) = kkt_violation(
                    X.view(),
                    y.view(),
                    w.view(),
                    Xw.view(),
                    &ws,
                    datafit,
                    penalty,
                );

                if verbose {
                    println!(
                        "epoch: {} :: obj: {:#?} :: kkt: {:#?}",
                        epoch, p_obj, kkt_ws_max
                    );
                }

                if ws_size == n_features {
                    if kkt_ws_max <= tol {
                        break;
                    }
                } else {
                    if kkt_ws_max < T::from(0.3).unwrap() * kkt_max {
                        if verbose {
                            println!("Early exit.")
                        }
                        break;
                    }
                }
            }
        }
    }

    w
}

#[rustfmt::skip]
pub fn solver_sparse<T: 'static + Float + Debug, D: Datafit<T>, P: Penalty<T>>(
    X: &CSRArray<T>, y: ArrayView1<T>, datafit: &mut D, penalty: &P,
    max_iter: usize, max_epochs: usize, _p0: usize, tol: T, _use_accel: bool,
    _K: usize, verbose: bool) -> Array1<T> {
    let n_samples = y.len();
    let n_features = X.indptr.len() - 1;
    let all_feats: Vec<usize> = (0..n_features).collect();

    let p0 = if _p0 > n_features { n_features } else { _p0 };

    datafit.initialize_sparse(&X, y.view());

    let mut w = Array1::<T>::zeros(n_features);
    let mut Xw = Array1::<T>::zeros(n_samples);

    for t in 0..max_iter {
        #[rustfmt::skip]
        let (mut kkt, kkt_max) = kkt_violation_sparse(
            &X, y.view(), w.view(), Xw.view(), &all_feats, datafit, penalty);

        if verbose {
            println!("KKT max violation: {:#?}", kkt_max);
        }
        if kkt_max <= tol {
            break;
        }

        let (ws, ws_size) = construct_ws_from_kkt(&mut kkt, w.view(), p0);

        // let mut last_K_w = Array2::<T>::zeros((K + 1, ws_size));
        // let mut U = Array2::<T>::zeros((K, ws_size));

        if verbose{
            println!("Iteration {}, {} features in subproblem.", t+1, ws_size);
        }

        for epoch in 0..max_epochs {
            #[rustfmt::skip]
            cd_epoch_sparse(
                &X, y.view(), &mut w, &mut Xw, datafit, penalty, &ws);

            // Anderson acceleration
            // if use_accel {
            //     anderson_accel(
            //         y.view(), X.view(), &mut w, &mut Xw, datafit, penalty, &ws,
            //         &mut last_K_w, &mut U, epoch, K, verbose);
            // }

            // KKT violation check
            if epoch > 0 && epoch % 10 == 0 {
                let p_obj = datafit.value(y.view(), w.view(), Xw.view())
                             + penalty.value(w.view());


                #[rustfmt::skip]
                let (_, kkt_ws_max) = kkt_violation_sparse(
                    &X, y.view(), w.view(), Xw.view(), &ws, datafit,
                    penalty);

                if verbose {
                    println!(
                        "epoch: {} :: obj: {:#?} :: kkt: {:#?}",
                        epoch, p_obj, kkt_ws_max
                    );
                }

                if ws_size == n_features {
                    if kkt_ws_max <= tol {
                        break;
                    }
                } else {
                    if kkt_ws_max < T::from(0.3).unwrap() * kkt_max {
                        if verbose {
                            println!("Early exit.")
                        }
                        break;
                    }
                }


            }
        }

    }

    w
}<|MERGE_RESOLUTION|>--- conflicted
+++ resolved
@@ -40,7 +40,6 @@
     grad
 }
 
-<<<<<<< HEAD
 #[rustfmt::skip]
 pub fn construct_grad_sparse<T: 'static + Float, D: Datafit<T>>(
     X: &CSRArray<T>, y: ArrayView1<T>, _w: ArrayView1<T>, Xw: ArrayView1<T>,
@@ -54,8 +53,6 @@
 }
 
 #[rustfmt::skip]
-=======
->>>>>>> 8e904561
 pub fn kkt_violation<T: 'static + Float, D: Datafit<T>, P: Penalty<T>>(
     X: ArrayView2<T>,
     y: ArrayView1<T>,
@@ -70,7 +67,6 @@
     (kkt_ws, kkt_ws_max)
 }
 
-<<<<<<< HEAD
 #[rustfmt::skip]
 pub fn kkt_violation_sparse<T: 'static + Float, D: Datafit<T>, P: Penalty<T>>(
     X: &CSRArray<T>, y: ArrayView1<T>, w: ArrayView1<T>, Xw: ArrayView1<T>,
@@ -83,8 +79,6 @@
 }
 
 #[rustfmt::skip]
-=======
->>>>>>> 8e904561
 pub fn construct_ws_from_kkt<T: 'static + Float>(
     kkt: &mut Vec<T>,
     w: ArrayView1<T>,
@@ -182,8 +176,7 @@
                     Xw.assign(&Xw_acc);
 
                     if verbose {
-                        println!("[ACCEL] p_obj {:#?} :: p_obj_acc {:#?}", 
-                                 p_obj, p_obj_acc);
+                        println!("[ACCEL] p_obj {:#?} :: p_obj_acc {:#?}", p_obj, p_obj_acc);
                     }
                 }
             }
@@ -224,7 +217,6 @@
     }
 }
 
-<<<<<<< HEAD
 #[rustfmt::skip]
 pub fn cd_epoch_sparse<T: 'static + Float, D: Datafit<T>, P: Penalty<T>>(
     X: &CSRArray<T>, y: ArrayView1<T>, w: &mut Array1<T>, Xw: &mut Array1<T>,
@@ -253,21 +245,6 @@
     X: ArrayView2<T>, y: ArrayView1<T>, datafit: &mut D, penalty: &P,
     max_iter: usize, max_epochs: usize, _p0: usize, tol: T, use_accel: bool,
     K: usize, verbose: bool) -> Array1<T> {
-=======
-pub fn solver<T: 'static + Float + Debug, D: Datafit<T>, P: Penalty<T>>(
-    X: ArrayView2<T>,
-    y: ArrayView1<T>,
-    datafit: &mut D,
-    penalty: &P,
-    max_iter: usize,
-    max_epochs: usize,
-    p0: usize,
-    tol: T,
-    use_accel: bool,
-    K: usize,
-    verbose: bool,
-) -> Array1<T> {
->>>>>>> 8e904561
     let n_samples = X.shape()[0];
     let n_features = X.shape()[1];
     let all_feats: Vec<usize> = (0..n_features).collect();
@@ -329,15 +306,10 @@
 
             // KKT violation check
             if epoch > 0 && epoch % 10 == 0 {
-<<<<<<< HEAD
                 let p_obj = datafit.value(y.view(), w.view(), Xw.view())
                              + penalty.value(w.view());
 
                 #[rustfmt::skip]
-=======
-                let p_obj = datafit.value(y.view(), w.view(), Xw.view()) + penalty.value(w.view());
-
->>>>>>> 8e904561
                 let (_, kkt_ws_max) = kkt_violation(
                     X.view(),
                     y.view(),
