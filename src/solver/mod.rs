extern crate ndarray;
extern crate num;

use ndarray::{s, Array1, Array2, ArrayView1, ArrayView2};
use num::Float;
use std::fmt::Debug;

use crate::datafits::Datafit;
use crate::helpers::helpers::solve_lin_sys;
use crate::penalties::Penalty;
use crate::sparse::{CSCArray, MatrixParam};

#[cfg(test)]
mod tests;

pub fn construct_grad<T: 'static + Float, D: Datafit<T>>(
    X: ArrayView2<T>,
    Xw: ArrayView1<T>,
    ws: &[usize],
    datafit: &D,
) -> Array1<T> {
    let ws_size = ws.len();
    let mut grad = Array1::<T>::zeros(ws_size);
    for (idx, &j) in ws.iter().enumerate() {
<<<<<<< HEAD
        grad[idx] = datafit.gradient_scalar(X, y, w, Xw, j);
=======
        grad[idx] = datafit.gradient_j(X.view(), Xw.view(), j);
>>>>>>> 2ffc988d
    }
    grad
}

pub fn construct_grad_sparse<T: 'static + Float, D: Datafit<T>>(
    X: &CSCArray<T>,
    Xw: ArrayView1<T>,
    ws: &[usize],
    datafit: &D,
) -> Array1<T> {
    let ws_size = ws.len();
    let mut grad = Array1::<T>::zeros(ws_size);
    for (idx, &j) in ws.iter().enumerate() {
<<<<<<< HEAD
        grad[idx] = datafit.gradient_scalar_sparse(&X, y, Xw, j);
=======
        grad[idx] = datafit.gradient_j_sparse(&X, Xw.view(), j);
>>>>>>> 2ffc988d
    }
    grad
}

pub fn kkt_violation<T: 'static + Float, D: Datafit<T>, P: Penalty<T>>(
    X: ArrayView2<T>,
    w: ArrayView1<T>,
    Xw: ArrayView1<T>,
    ws: &[usize],
    datafit: &D,
    penalty: &P,
) -> (Vec<T>, T) {
<<<<<<< HEAD
    let grad_ws = construct_grad(X, y, w, Xw, &ws, datafit);
    let (kkt_ws, kkt_ws_max) = penalty.subdiff_distance(w, grad_ws.view(), &ws);
=======
    let grad_ws = construct_grad(X.view(), Xw.view(), &ws, datafit);
    let (kkt_ws, kkt_ws_max) = penalty.subdiff_distance(w.view(), grad_ws.view(), &ws);
>>>>>>> 2ffc988d
    (kkt_ws, kkt_ws_max)
}

pub fn kkt_violation_sparse<T: 'static + Float, D: Datafit<T>, P: Penalty<T>>(
    X: &CSCArray<T>,
    w: ArrayView1<T>,
    Xw: ArrayView1<T>,
    ws: &[usize],
    datafit: &D,
    penalty: &P,
) -> (Vec<T>, T) {
<<<<<<< HEAD
    let grad_ws = construct_grad_sparse(&X, y, w, Xw, &ws, datafit);
    let (kkt_ws, kkt_ws_max) = penalty.subdiff_distance(w, grad_ws.view(), &ws);
=======
    let grad_ws = construct_grad_sparse(&X, Xw.view(), &ws, datafit);
    let (kkt_ws, kkt_ws_max) = penalty.subdiff_distance(w.view(), grad_ws.view(), &ws);
>>>>>>> 2ffc988d
    (kkt_ws, kkt_ws_max)
}

pub fn construct_ws_from_kkt<T: 'static + Float>(
    kkt: &mut Vec<T>,
    w: ArrayView1<T>,
    p0: usize,
) -> (Vec<usize>, usize) {
    let n_features = w.len();
    let mut nnz_features: usize = 0;

    for j in 0..n_features {
        if w[j] != T::zero() {
            nnz_features += 1;
            kkt[j] = T::infinity();
        }
    }
    let ws_size = usize::max(p0, usize::min(2 * nnz_features, n_features));

    let mut kkt_with_indices: Vec<(usize, T)> = kkt.iter().copied().enumerate().collect();
    kkt_with_indices.sort_unstable_by(|(_, p), (_, q)| {
        // Swapped order for sorting in descending order.
        q.partial_cmp(p).expect("kkt must not be NaN.")
    });
    let ws: Vec<usize> = kkt_with_indices
        .iter()
        .map(|&(ind, _)| ind)
        .take(ws_size)
        .collect();
    (ws, ws_size)
}

pub fn anderson_accel<T, D, P>(
    y: ArrayView1<T>,
    X: MatrixParam<T>,
    w: &mut Array1<T>,
    Xw: &mut Array1<T>,
    datafit: &D,
    penalty: &P,
    ws: &[usize],
    last_K_w: &mut Array2<T>,
    U: &mut Array2<T>,
    epoch: usize,
    K: usize,
    verbose: bool,
) where
    T: 'static + Float + Debug,
    D: Datafit<T>,
    P: Penalty<T>,
{
    // last_K_w[epoch % (K + 1)] = w[ws]
    // Note: from my experiments, loops are 4-5x faster than slice
    // See: https://github.com/rust-ndarray/ndarray/issues/571
    for (idx, &j) in ws.iter().enumerate() {
        last_K_w[[epoch % (K + 1), idx]] = w[j];
    }

    if epoch % (K + 1) == K {
        for k in 0..K {
            for j in 0..ws.len() {
                U[[k, j]] = last_K_w[[k + 1, j]] - last_K_w[[k, j]];
            }
        }

        let mut C: Array2<T> = Array2::zeros((K, K));
        // general_mat_mul is 20x slower than using plain for loops
        // Complexity relatively low o(K^2 * ws_size) considering K usually is 5
        for i in 0..K {
            for j in 0..K {
                for l in 0..ws.len() {
                    C[[i, j]] = C[[i, j]] + U[[i, l]] * U[[j, l]];
                }
            }
        }

        let _res = solve_lin_sys(C.view(), Array1::<T>::ones(K).view());

        match _res {
            Ok(z) => {
                let denom = z.sum();
                let c = z.map(|&x| x / denom);

                let mut w_acc = Array1::<T>::zeros(w.len());

                // Extrapolation
                for (idx, &j) in ws.iter().enumerate() {
                    for k in 0..K {
                        w_acc[j] = w_acc[j] + last_K_w[[k, idx]] * c[k];
                    }
                }

                let mut Xw_acc = Array1::<T>::zeros(y.len());

                match X {
                    MatrixParam::DenseMatrix(X_full) => {
                        for i in 0..Xw_acc.len() {
                            for &j in ws {
                                Xw_acc[i] = Xw_acc[i] + X_full[[i, j]] * w_acc[j];
                            }
                        }
                    }
                    MatrixParam::SparseMatrix(X_sparse) => {
                        // TODO: check
                        for i in 0..Xw_acc.len() {
                            for &j in ws {
                                for idx in X_sparse.indptr[j]..X_sparse.indptr[j + 1] {
                                    Xw_acc[i] = Xw_acc[i] + X_sparse.data[idx] * w_acc[j];
                                }
                            }
                        }
                    }
                }

<<<<<<< HEAD
                let p_obj = datafit.value(y, w.view(), Xw.view()) + penalty.value(w.view());
                let p_obj_acc =
                    datafit.value(y, w_acc.view(), Xw_acc.view()) + penalty.value(w_acc.view());
=======
                let p_obj = datafit.value(y.view(), Xw.view()) + penalty.value(w.view());
                let p_obj_acc =
                    datafit.value(y.view(), Xw_acc.view()) + penalty.value(w_acc.view());
>>>>>>> 2ffc988d

                if p_obj_acc < p_obj {
                    w.assign(&w_acc);
                    Xw.assign(&Xw_acc);

                    if verbose {
                        println!("[ACCEL] p_obj {:#?} :: p_obj_acc {:#?}", p_obj, p_obj_acc);
                    }
                }
            }
            Err(_) => {
                if verbose {
                    println!("----LinAlg error");
                }
            }
        }
    }
}

pub fn cd_epoch<T: 'static + Float, D: Datafit<T>, P: Penalty<T>>(
    X: ArrayView2<T>,
    w: &mut Array1<T>,
    Xw: &mut Array1<T>,
    datafit: &D,
    penalty: &P,
    ws: &[usize],
) {
    let n_samples = X.shape()[0];
    let lipschitz = datafit.get_lipschitz();

    for &j in ws {
        if lipschitz[j] == T::zero() {
            continue;
        }
        let Xj: ArrayView1<T> = X.slice(s![.., j]);
        let old_w_j = w[j];
<<<<<<< HEAD
        let grad_j = datafit.gradient_scalar(X, y, w.view(), Xw.view(), j);
        w[j] = penalty.prox_op(old_w_j - grad_j / lipschitz[j], T::one() / lipschitz[j], j);
=======
        let grad_j = datafit.gradient_j(X.view(), Xw.view(), j);
        w[j] = penalty.prox_op(old_w_j - grad_j / lipschitz[j], T::one() / lipschitz[j]);
>>>>>>> 2ffc988d
        if w[j] != old_w_j {
            for i in 0..n_samples {
                Xw[i] = Xw[i] + (w[j] - old_w_j) * Xj[i];
            }
        }
    }
}

pub fn cd_epoch_sparse<T: 'static + Float, D: Datafit<T>, P: Penalty<T>>(
    X: &CSCArray<T>,
    w: &mut Array1<T>,
    Xw: &mut Array1<T>,
    datafit: &D,
    penalty: &P,
    ws: &[usize],
) {
    let lipschitz = datafit.get_lipschitz();

    for &j in ws {
        if lipschitz[j] == T::zero() {
            continue;
        }
        let old_w_j = w[j];
<<<<<<< HEAD
        let grad_j = datafit.gradient_scalar_sparse(&X, y, Xw.view(), j);
        w[j] = penalty.prox_op(old_w_j - grad_j / lipschitz[j], T::one() / lipschitz[j], j);
=======
        let grad_j = datafit.gradient_j_sparse(&X, Xw.view(), j);
        w[j] = penalty.prox_op(old_w_j - grad_j / lipschitz[j], T::one() / lipschitz[j]);
>>>>>>> 2ffc988d
        let diff = w[j] - old_w_j;
        if diff != T::zero() {
            for i in X.indptr[j]..X.indptr[j + 1] {
                Xw[X.indices[i]] = Xw[X.indices[i]] + diff * X.data[i];
            }
        }
    }
}

pub fn solver<T: 'static + Float + Debug, D: Datafit<T>, P: Penalty<T>>(
    X: MatrixParam<T>,
    y: ArrayView1<T>,
    datafit: &mut D,
    penalty: &P,
    max_iter: usize,
    max_epochs: usize,
    _p0: usize,
    tol: T,
    use_accel: bool,
    K: usize,
    verbose: bool,
) -> Array1<T> {
    let n_samples = y.len();
    let n_features: usize;

    match X {
        MatrixParam::DenseMatrix(X_full) => {
            datafit.initialize(X_full, y);
            n_features = X_full.shape()[1];
        }
        MatrixParam::SparseMatrix(X_sparse) => {
            datafit.initialize_sparse(X_sparse, y);
            n_features = X_sparse.indptr.len() - 1;
        }
    }

    let all_feats: Vec<usize> = (0..n_features).collect();

    let p0 = if _p0 > n_features { n_features } else { _p0 };

    let mut w = Array1::<T>::zeros(n_features);
    let mut Xw = Array1::<T>::zeros(n_samples);

    for t in 0..max_iter {
        let mut kkt: Vec<T>;
        let kkt_max: T;

        match X {
            MatrixParam::DenseMatrix(X_full) => {
<<<<<<< HEAD
                let (a, b) =
                    kkt_violation(X_full, y, w.view(), Xw.view(), &all_feats, datafit, penalty);
=======
                let (a, b) = kkt_violation(
                    X_full.view(),
                    w.view(),
                    Xw.view(),
                    &all_feats,
                    datafit,
                    penalty,
                );
>>>>>>> 2ffc988d
                kkt = a;
                kkt_max = b;
            }
            MatrixParam::SparseMatrix(X_sparse) => {
                let (a, b) = kkt_violation_sparse(
                    X_sparse,
<<<<<<< HEAD
                    y,
=======
>>>>>>> 2ffc988d
                    w.view(),
                    Xw.view(),
                    &all_feats,
                    datafit,
                    penalty,
                );
                kkt = a;
                kkt_max = b;
            }
        }

        if verbose {
            println!("KKT max violation: {:#?}", kkt_max);
        }
        if kkt_max <= tol {
            break;
        }

        let (ws, ws_size) = construct_ws_from_kkt(&mut kkt, w.view(), p0);

        let mut last_K_w = Array2::<T>::zeros((K + 1, ws_size));
        let mut U = Array2::<T>::zeros((K, ws_size));

        if verbose {
            println!("Iteration {}, {} features in subproblem.", t + 1, ws_size);
        }

        for epoch in 0..max_epochs {
            match X {
                MatrixParam::DenseMatrix(X_full) => {
<<<<<<< HEAD
                    cd_epoch(X_full, y, &mut w, &mut Xw, datafit, penalty, &ws);
                }
                MatrixParam::SparseMatrix(X_sparse) => {
                    cd_epoch_sparse(X_sparse, y, &mut w, &mut Xw, datafit, penalty, &ws);
=======
                    cd_epoch(X_full.view(), &mut w, &mut Xw, datafit, penalty, &ws);
                }
                MatrixParam::SparseMatrix(X_sparse) => {
                    cd_epoch_sparse(X_sparse, &mut w, &mut Xw, datafit, penalty, &ws);
>>>>>>> 2ffc988d
                }
            }

            // Anderson acceleration
            if use_accel {
                anderson_accel(
                    y,
                    X,
                    &mut w,
                    &mut Xw,
                    datafit,
                    penalty,
                    &ws,
                    &mut last_K_w,
                    &mut U,
                    epoch,
                    K,
                    verbose,
                );
            }

            // KKT violation check
            if epoch > 0 && epoch % 10 == 0 {
<<<<<<< HEAD
                let p_obj = datafit.value(y, w.view(), Xw.view()) + penalty.value(w.view());
=======
                let p_obj = datafit.value(y.view(), Xw.view()) + penalty.value(w.view());
>>>>>>> 2ffc988d

                let kkt_ws_max: T;

                match X {
                    MatrixParam::DenseMatrix(X_full) => {
<<<<<<< HEAD
                        let (_, b) =
                            kkt_violation(X_full, y, w.view(), Xw.view(), &ws, datafit, penalty);
=======
                        let (_, b) = kkt_violation(
                            X_full.view(),
                            w.view(),
                            Xw.view(),
                            &ws,
                            datafit,
                            penalty,
                        );
>>>>>>> 2ffc988d
                        kkt_ws_max = b;
                    }
                    MatrixParam::SparseMatrix(X_sparse) => {
                        let (_, b) = kkt_violation_sparse(
                            X_sparse,
<<<<<<< HEAD
                            y,
=======
>>>>>>> 2ffc988d
                            w.view(),
                            Xw.view(),
                            &ws,
                            datafit,
                            penalty,
                        );
                        kkt_ws_max = b;
                    }
                }

                if verbose {
                    println!(
                        "epoch: {} :: obj: {:#?} :: kkt: {:#?}",
                        epoch, p_obj, kkt_ws_max
                    );
                }

                if ws_size == n_features {
                    if kkt_ws_max <= tol {
                        break;
                    }
                } else {
                    if kkt_ws_max < T::from(0.3).unwrap() * kkt_max {
                        if verbose {
                            println!("Early exit.")
                        }
                        break;
                    }
                }
            }
        }
    }

    w
}<|MERGE_RESOLUTION|>--- conflicted
+++ resolved
@@ -22,11 +22,7 @@
     let ws_size = ws.len();
     let mut grad = Array1::<T>::zeros(ws_size);
     for (idx, &j) in ws.iter().enumerate() {
-<<<<<<< HEAD
-        grad[idx] = datafit.gradient_scalar(X, y, w, Xw, j);
-=======
-        grad[idx] = datafit.gradient_j(X.view(), Xw.view(), j);
->>>>>>> 2ffc988d
+        grad[idx] = datafit.gradient_j(X, Xw, j);
     }
     grad
 }
@@ -40,11 +36,7 @@
     let ws_size = ws.len();
     let mut grad = Array1::<T>::zeros(ws_size);
     for (idx, &j) in ws.iter().enumerate() {
-<<<<<<< HEAD
-        grad[idx] = datafit.gradient_scalar_sparse(&X, y, Xw, j);
-=======
-        grad[idx] = datafit.gradient_j_sparse(&X, Xw.view(), j);
->>>>>>> 2ffc988d
+        grad[idx] = datafit.gradient_j_sparse(&X, Xw, j);
     }
     grad
 }
@@ -57,13 +49,8 @@
     datafit: &D,
     penalty: &P,
 ) -> (Vec<T>, T) {
-<<<<<<< HEAD
-    let grad_ws = construct_grad(X, y, w, Xw, &ws, datafit);
+    let grad_ws = construct_grad(X, Xw, &ws, datafit);
     let (kkt_ws, kkt_ws_max) = penalty.subdiff_distance(w, grad_ws.view(), &ws);
-=======
-    let grad_ws = construct_grad(X.view(), Xw.view(), &ws, datafit);
-    let (kkt_ws, kkt_ws_max) = penalty.subdiff_distance(w.view(), grad_ws.view(), &ws);
->>>>>>> 2ffc988d
     (kkt_ws, kkt_ws_max)
 }
 
@@ -75,13 +62,8 @@
     datafit: &D,
     penalty: &P,
 ) -> (Vec<T>, T) {
-<<<<<<< HEAD
-    let grad_ws = construct_grad_sparse(&X, y, w, Xw, &ws, datafit);
+    let grad_ws = construct_grad_sparse(&X, Xw, &ws, datafit);
     let (kkt_ws, kkt_ws_max) = penalty.subdiff_distance(w, grad_ws.view(), &ws);
-=======
-    let grad_ws = construct_grad_sparse(&X, Xw.view(), &ws, datafit);
-    let (kkt_ws, kkt_ws_max) = penalty.subdiff_distance(w.view(), grad_ws.view(), &ws);
->>>>>>> 2ffc988d
     (kkt_ws, kkt_ws_max)
 }
 
@@ -195,15 +177,8 @@
                     }
                 }
 
-<<<<<<< HEAD
-                let p_obj = datafit.value(y, w.view(), Xw.view()) + penalty.value(w.view());
-                let p_obj_acc =
-                    datafit.value(y, w_acc.view(), Xw_acc.view()) + penalty.value(w_acc.view());
-=======
-                let p_obj = datafit.value(y.view(), Xw.view()) + penalty.value(w.view());
-                let p_obj_acc =
-                    datafit.value(y.view(), Xw_acc.view()) + penalty.value(w_acc.view());
->>>>>>> 2ffc988d
+                let p_obj = datafit.value(y, Xw.view()) + penalty.value(w.view());
+                let p_obj_acc = datafit.value(y, Xw_acc.view()) + penalty.value(w_acc.view());
 
                 if p_obj_acc < p_obj {
                     w.assign(&w_acc);
@@ -240,13 +215,8 @@
         }
         let Xj: ArrayView1<T> = X.slice(s![.., j]);
         let old_w_j = w[j];
-<<<<<<< HEAD
-        let grad_j = datafit.gradient_scalar(X, y, w.view(), Xw.view(), j);
-        w[j] = penalty.prox_op(old_w_j - grad_j / lipschitz[j], T::one() / lipschitz[j], j);
-=======
-        let grad_j = datafit.gradient_j(X.view(), Xw.view(), j);
+        let grad_j = datafit.gradient_j(X, Xw.view(), j);
         w[j] = penalty.prox_op(old_w_j - grad_j / lipschitz[j], T::one() / lipschitz[j]);
->>>>>>> 2ffc988d
         if w[j] != old_w_j {
             for i in 0..n_samples {
                 Xw[i] = Xw[i] + (w[j] - old_w_j) * Xj[i];
@@ -270,13 +240,8 @@
             continue;
         }
         let old_w_j = w[j];
-<<<<<<< HEAD
-        let grad_j = datafit.gradient_scalar_sparse(&X, y, Xw.view(), j);
-        w[j] = penalty.prox_op(old_w_j - grad_j / lipschitz[j], T::one() / lipschitz[j], j);
-=======
         let grad_j = datafit.gradient_j_sparse(&X, Xw.view(), j);
         w[j] = penalty.prox_op(old_w_j - grad_j / lipschitz[j], T::one() / lipschitz[j]);
->>>>>>> 2ffc988d
         let diff = w[j] - old_w_j;
         if diff != T::zero() {
             for i in X.indptr[j]..X.indptr[j + 1] {
@@ -326,29 +291,14 @@
 
         match X {
             MatrixParam::DenseMatrix(X_full) => {
-<<<<<<< HEAD
                 let (a, b) =
-                    kkt_violation(X_full, y, w.view(), Xw.view(), &all_feats, datafit, penalty);
-=======
-                let (a, b) = kkt_violation(
-                    X_full.view(),
-                    w.view(),
-                    Xw.view(),
-                    &all_feats,
-                    datafit,
-                    penalty,
-                );
->>>>>>> 2ffc988d
+                    kkt_violation(X_full, w.view(), Xw.view(), &all_feats, datafit, penalty);
                 kkt = a;
                 kkt_max = b;
             }
             MatrixParam::SparseMatrix(X_sparse) => {
                 let (a, b) = kkt_violation_sparse(
                     X_sparse,
-<<<<<<< HEAD
-                    y,
-=======
->>>>>>> 2ffc988d
                     w.view(),
                     Xw.view(),
                     &all_feats,
@@ -379,17 +329,10 @@
         for epoch in 0..max_epochs {
             match X {
                 MatrixParam::DenseMatrix(X_full) => {
-<<<<<<< HEAD
-                    cd_epoch(X_full, y, &mut w, &mut Xw, datafit, penalty, &ws);
-                }
-                MatrixParam::SparseMatrix(X_sparse) => {
-                    cd_epoch_sparse(X_sparse, y, &mut w, &mut Xw, datafit, penalty, &ws);
-=======
-                    cd_epoch(X_full.view(), &mut w, &mut Xw, datafit, penalty, &ws);
+                    cd_epoch(X_full, &mut w, &mut Xw, datafit, penalty, &ws);
                 }
                 MatrixParam::SparseMatrix(X_sparse) => {
                     cd_epoch_sparse(X_sparse, &mut w, &mut Xw, datafit, penalty, &ws);
->>>>>>> 2ffc988d
                 }
             }
 
@@ -413,38 +356,19 @@
 
             // KKT violation check
             if epoch > 0 && epoch % 10 == 0 {
-<<<<<<< HEAD
-                let p_obj = datafit.value(y, w.view(), Xw.view()) + penalty.value(w.view());
-=======
-                let p_obj = datafit.value(y.view(), Xw.view()) + penalty.value(w.view());
->>>>>>> 2ffc988d
+                let p_obj = datafit.value(y, Xw.view()) + penalty.value(w.view());
 
                 let kkt_ws_max: T;
 
                 match X {
                     MatrixParam::DenseMatrix(X_full) => {
-<<<<<<< HEAD
                         let (_, b) =
-                            kkt_violation(X_full, y, w.view(), Xw.view(), &ws, datafit, penalty);
-=======
-                        let (_, b) = kkt_violation(
-                            X_full.view(),
-                            w.view(),
-                            Xw.view(),
-                            &ws,
-                            datafit,
-                            penalty,
-                        );
->>>>>>> 2ffc988d
+                            kkt_violation(X_full, w.view(), Xw.view(), &ws, datafit, penalty);
                         kkt_ws_max = b;
                     }
                     MatrixParam::SparseMatrix(X_sparse) => {
                         let (_, b) = kkt_violation_sparse(
                             X_sparse,
-<<<<<<< HEAD
-                            y,
-=======
->>>>>>> 2ffc988d
                             w.view(),
                             Xw.view(),
                             &ws,
