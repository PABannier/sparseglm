--- conflicted
+++ resolved
@@ -21,19 +21,8 @@
 reg = 0.05
 
 X, Y, _ = make_correlated_data(
-<<<<<<< HEAD
     n_samples=n_samples, n_features=n_features, n_tasks=n_tasks, 
     corr=corr, snr=snr, density=density, random_state=0)
-=======
-    n_samples=n_samples,
-    n_features=n_features,
-    n_tasks=n_tasks,
-    corr=corr,
-    snr=snr,
-    density=density,
-    random_state=0,
-)
->>>>>>> 9c4163b1
 
 X_sparse = sp.csc_matrix(X * np.random.binomial(1, 0.1, X.shape))
 
@@ -47,17 +36,10 @@
 
 alpha_max = compute_alpha_max(X, Y)
 
-<<<<<<< HEAD
 estimator_sk = MultiTaskLasso_sk(alpha_max * reg, fit_intercept=False, tol=tol,
                                  max_iter=10**6)
 estimator_rl = MultiTaskLasso(alpha_max * reg, tol=tol, verbose=False, 
                               max_epochs=100_000)
-=======
-estimator_sk = MultiTaskLasso_sk(
-    alpha_max * reg, fit_intercept=False, tol=tol, max_iter=10 ** 6
-)
-estimator_rl = MultiTaskLasso(alpha_max * reg, tol=tol, verbose=False)
->>>>>>> 9c4163b1
 
 print("Fitting dense matrices...")
 
@@ -68,13 +50,9 @@
 
 print("Fitting sparse matrices...")
 
-<<<<<<< HEAD
-coef_sk_sparse, duration_sk_sparse = time_estimator(estimator_sk, X_sparse.toarray(), Y)
-=======
 coef_sk_sparse, duration_sk_sparse = time_estimator(
     estimator_sk, X_sparse.toarray(), Y
 )
->>>>>>> 9c4163b1
 coef_rl_sparse, duration_rl_sparse = time_estimator(estimator_rl, X_sparse, Y)
 
 np.testing.assert_allclose(coef_sk_sparse, coef_rl_sparse, atol=1e-5)
